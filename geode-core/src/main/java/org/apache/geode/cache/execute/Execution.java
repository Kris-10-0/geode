/*
 * Licensed to the Apache Software Foundation (ASF) under one or more contributor license
 * agreements. See the NOTICE file distributed with this work for additional information regarding
 * copyright ownership. The ASF licenses this file to You under the Apache License, Version 2.0 (the
 * "License"); you may not use this file except in compliance with the License. You may obtain a
 * copy of the License at
 *
 * http://www.apache.org/licenses/LICENSE-2.0
 *
 * Unless required by applicable law or agreed to in writing, software distributed under the License
 * is distributed on an "AS IS" BASIS, WITHOUT WARRANTIES OR CONDITIONS OF ANY KIND, either express
 * or implied. See the License for the specific language governing permissions and limitations under
 * the License.
 */
package org.apache.geode.cache.execute;

import java.util.Set;
import java.util.concurrent.TimeUnit;

import org.apache.geode.cache.DataPolicy;
import org.apache.geode.cache.LowMemoryException;

/**
 * Provides methods to build the context for the execution of a {@link Function} . A Context
 * describes the environment in which the {@link Execution} will take place.
 * <p>
 * This interface is implemented by GemFire. To obtain an instance of it use
 * {@link FunctionService}.
 *
 * @param <IN> The type of the argument passed into the function, if any
 * @param <OUT> The type of results sent by the function
 * @param <AGG> The type of the aggregated result returned by the ResultCollector
 *
 * @since GemFire 6.0
 *
 * @see FunctionService
 * @see Function
 */
public interface Execution<IN, OUT, AGG> {

  /**
   * Specifies a data filter of routing objects for selecting the GemFire members to execute the
   * function on.
   * <p>
   * Applicable only for regions with {@link DataPolicy#PARTITION} DataPolicy. If the filter is
   * null, it will execute on all data of the region.
   *
   * @param filter Set defining the data filter to be used for executing the function
   * @return an Execution with the filter
   * @throws IllegalArgumentException if filter passed is null.
   * @throws UnsupportedOperationException if not called after
   *         {@link FunctionService#onRegion(org.apache.geode.cache.Region)}
   * @since GemFire 6.0
   */
  Execution<IN, OUT, AGG> withFilter(Set<?> filter);

  /**
   * Specifies the user data passed to the function when it is executed. The function can retrieve
   * these arguments using {@link FunctionContext#getArguments()}
   *
   * @param args user data passed to the function execution
   * @return an Execution with args
   * @throws IllegalArgumentException if the input parameter is null
   * @since Geode 1.2
   *
   */
  Execution<IN, OUT, AGG> setArguments(IN args);

  /**
   * Specifies the user data passed to the function when it is executed. The function can retrieve
   * these arguments using {@link FunctionContext#getArguments()}
   *
   * @param args user data passed to the function execution
   * @return an Execution with args
   * @throws IllegalArgumentException if the input parameter is null
   * @since GemFire 6.0
   * @deprecated use {@link #setArguments(Object)} instead
   *
   */
  Execution<IN, OUT, AGG> withArgs(IN args);

  /**
   * Specifies the {@link ResultCollector} that will receive the results after the function has been
   * executed. Collector will receive results as they are sent from the
   * {@link Function#execute(FunctionContext)} using {@link ResultSender}.
   *
   * @return an Execution with a collector
   * @throws IllegalArgumentException if {@link ResultCollector} is null
   * @see ResultCollector
   * @since GemFire 6.0
   */
  Execution<IN, OUT, AGG> withCollector(ResultCollector<OUT, AGG> rc);

  /**
   * Executes the function using its {@linkplain Function#getId() id}.
   * When executed from a client, it blocks until all results have been received or the global timeout
   * (gemfire.CLIENT_FUNCTION_TIMEOUT Java property) has expired.
   * <p>
   * {@link Function#execute(FunctionContext)} is called on the instance retrieved using
   * {@link FunctionService#getFunction(String)} on the executing member.
   *
   * @param functionId id of the function to execute
   * @throws LowMemoryException if the {@link Function#optimizeForWrite()} returns true and there is
   *         a low memory condition
   * @return ResultCollector to retrieve the results received. This is different object than the
   *         ResultCollector provided in {@link Execution#withCollector(ResultCollector)}. User has
   *         to use this reference to retrieve results.
   *
   * @since GemFire 6.0
   */
  ResultCollector<OUT, AGG> execute(String functionId) throws FunctionException;

  /**
   * Executes the function using its {@linkplain Function#getId() id} with the specified timeout.
<<<<<<< HEAD
=======
   * It blocks until all results have been received or the timeout has expired.
>>>>>>> 86477ebd
   * <p>
   * {@link Function#execute(FunctionContext)} is called on the instance retrieved using
   * {@link FunctionService#getFunction(String)} on the executing member.
   *
   * @param functionId id of the function to execute
   * @param timeout time to wait for the operation to finish before timing out
   * @param unit timeout unit
   * @return ResultCollector to retrieve the results received. This is different object than the
   *         ResultCollector provided in {@link Execution#withCollector(ResultCollector)}. User has
   *         to use this reference to retrieve results.
   *
   * @since GemFire 6.0
   */
  ResultCollector<OUT, AGG> execute(String functionId, long timeout, TimeUnit unit)
      throws FunctionException;

  /**
   * Executes the function instance provided.
   * When executed from a client, it blocks until all results have been received or the global timeout
   * (gemfire.CLIENT_FUNCTION_TIMEOUT Java property) has expired.
   * <p>
   * {@link Function#execute(FunctionContext)} is called on the de-serialized instance on the
   * executing member.
   *
   * @param function instance to execute
   * @throws LowMemoryException if the {@link Function#optimizeForWrite()} returns true and there is
   *         a low memory condition
   * @return ResultCollector to retrieve the results received. This is different object than the
   *         ResultCollector provided in {@link Execution#withCollector(ResultCollector)}. User has
   *         to use this reference to retrieve results.
   *
   * @since GemFire 6.0
   */
  ResultCollector<OUT, AGG> execute(Function function) throws FunctionException;

  /**
   * Executes the function instance provided.
<<<<<<< HEAD
=======
   * It blocks until all results have been received or the timeout has expired.
>>>>>>> 86477ebd
   * <p>
   * {@link Function#execute(FunctionContext)} is called on the de-serialized instance on the
   * executing member.
   *
   * @param function instance to execute
   * @param timeout time to wait for the operation to finish before timing out
   * @param unit timeout unit
   * @throws LowMemoryException if the {@link Function#optimizeForWrite()} returns true and there is
   *         a low memory condition
   * @return ResultCollector to retrieve the results received. This is different object than the
   *         ResultCollector provided in {@link Execution#withCollector(ResultCollector)}. User has
   *         to use this reference to retrieve results.
   *
   * @since GemFire 6.0
   */
  ResultCollector<OUT, AGG> execute(Function function, long timeout, TimeUnit unit)
      throws FunctionException;

}<|MERGE_RESOLUTION|>--- conflicted
+++ resolved
@@ -93,8 +93,8 @@
 
   /**
    * Executes the function using its {@linkplain Function#getId() id}.
-   * When executed from a client, it blocks until all results have been received or the global timeout
-   * (gemfire.CLIENT_FUNCTION_TIMEOUT Java property) has expired.
+   * When executed from a client, it blocks until all results have been received
+   * or the global timeout (gemfire.CLIENT_FUNCTION_TIMEOUT Java property) has expired.
    * <p>
    * {@link Function#execute(FunctionContext)} is called on the instance retrieved using
    * {@link FunctionService#getFunction(String)} on the executing member.
@@ -112,10 +112,7 @@
 
   /**
    * Executes the function using its {@linkplain Function#getId() id} with the specified timeout.
-<<<<<<< HEAD
-=======
    * It blocks until all results have been received or the timeout has expired.
->>>>>>> 86477ebd
    * <p>
    * {@link Function#execute(FunctionContext)} is called on the instance retrieved using
    * {@link FunctionService#getFunction(String)} on the executing member.
@@ -134,8 +131,8 @@
 
   /**
    * Executes the function instance provided.
-   * When executed from a client, it blocks until all results have been received or the global timeout
-   * (gemfire.CLIENT_FUNCTION_TIMEOUT Java property) has expired.
+   * When executed from a client, it blocks until all results have been received
+   * or the global timeout (gemfire.CLIENT_FUNCTION_TIMEOUT Java property) has expired.
    * <p>
    * {@link Function#execute(FunctionContext)} is called on the de-serialized instance on the
    * executing member.
@@ -153,10 +150,7 @@
 
   /**
    * Executes the function instance provided.
-<<<<<<< HEAD
-=======
    * It blocks until all results have been received or the timeout has expired.
->>>>>>> 86477ebd
    * <p>
    * {@link Function#execute(FunctionContext)} is called on the de-serialized instance on the
    * executing member.
