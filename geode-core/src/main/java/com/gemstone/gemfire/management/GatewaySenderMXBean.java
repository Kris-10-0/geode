--- conflicted
+++ resolved
@@ -25,10 +25,7 @@
 /**
  * MBean that provides access to information and management functionality for a
  * {@link GatewaySender}.
-<<<<<<< HEAD
-=======
- * 
->>>>>>> 0dab0b68
+ *
  * @since 7.0
  *
  */
