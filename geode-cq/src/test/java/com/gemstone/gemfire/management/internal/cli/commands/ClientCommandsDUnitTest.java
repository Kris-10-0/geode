/*
 * Licensed to the Apache Software Foundation (ASF) under one or more
 * contributor license agreements.  See the NOTICE file distributed with
 * this work for additional information regarding copyright ownership.
 * The ASF licenses this file to You under the Apache License, Version 2.0
 * (the "License"); you may not use this file except in compliance with
 * the License.  You may obtain a copy of the License at
 *
 *      http://www.apache.org/licenses/LICENSE-2.0
 *
 * Unless required by applicable law or agreed to in writing, software
 * distributed under the License is distributed on an "AS IS" BASIS,
 * WITHOUT WARRANTIES OR CONDITIONS OF ANY KIND, either express or implied.
 * See the License for the specific language governing permissions and
 * limitations under the License.
 */
package com.gemstone.gemfire.management.internal.cli.commands;

<<<<<<< HEAD
import com.gemstone.gemfire.cache.AttributesFactory;
import com.gemstone.gemfire.cache.Cache;
import com.gemstone.gemfire.cache.CacheException;
import com.gemstone.gemfire.cache.CacheFactory;
import com.gemstone.gemfire.cache.DataPolicy;
import com.gemstone.gemfire.cache.PartitionAttributesFactory;
import com.gemstone.gemfire.cache.Region;
import com.gemstone.gemfire.cache.Scope;
import com.gemstone.gemfire.cache.client.ClientCache;
import com.gemstone.gemfire.cache.client.ClientCacheFactory;
import com.gemstone.gemfire.cache.client.ClientRegionFactory;
import com.gemstone.gemfire.cache.client.ClientRegionShortcut;
import com.gemstone.gemfire.cache.client.PoolManager;
=======
import com.gemstone.gemfire.cache.*;
import com.gemstone.gemfire.cache.client.*;
>>>>>>> 70c5467e
import com.gemstone.gemfire.cache.client.internal.PoolImpl;
import com.gemstone.gemfire.cache.query.CqAttributesFactory;
import com.gemstone.gemfire.cache.query.QueryService;
import com.gemstone.gemfire.cache.server.CacheServer;
import com.gemstone.gemfire.distributed.DistributedMember;
import com.gemstone.gemfire.distributed.internal.DistributionConfig;
import com.gemstone.gemfire.internal.OSProcess;
import com.gemstone.gemfire.internal.cache.DistributedRegion;
import com.gemstone.gemfire.internal.cache.GemFireCacheImpl;
import com.gemstone.gemfire.internal.cache.PartitionedRegion;
import com.gemstone.gemfire.internal.cache.tier.sockets.CacheServerTestUtil;
import com.gemstone.gemfire.management.CacheServerMXBean;
import com.gemstone.gemfire.management.ClientHealthStatus;
import com.gemstone.gemfire.management.ManagementService;
import com.gemstone.gemfire.management.cli.Result.Status;
import com.gemstone.gemfire.management.internal.SystemManagementService;
import com.gemstone.gemfire.management.internal.cli.CliUtil;
import com.gemstone.gemfire.management.internal.cli.LogWrapper;
import com.gemstone.gemfire.management.internal.cli.i18n.CliStrings;
import com.gemstone.gemfire.management.internal.cli.result.CommandResult;
import com.gemstone.gemfire.management.internal.cli.result.CompositeResultData;
import com.gemstone.gemfire.management.internal.cli.result.CompositeResultData.SectionResultData;
import com.gemstone.gemfire.management.internal.cli.result.TabularResultData;
import com.gemstone.gemfire.test.dunit.Host;
import com.gemstone.gemfire.test.dunit.SerializableCallable;
import com.gemstone.gemfire.test.dunit.VM;
import com.gemstone.gemfire.test.junit.categories.DistributedTest;
import com.gemstone.gemfire.test.junit.categories.FlakyTest;
<<<<<<< HEAD
=======
import com.jayway.awaitility.Awaitility;
>>>>>>> 70c5467e
import org.junit.Ignore;
import org.junit.Test;
import org.junit.experimental.categories.Category;

import javax.management.ObjectName;
import java.util.Iterator;
import java.util.List;
import java.util.Map;
import java.util.Map.Entry;
import java.util.Properties;
<<<<<<< HEAD
=======
import java.util.concurrent.TimeUnit;
>>>>>>> 70c5467e

import static com.gemstone.gemfire.test.dunit.Assert.*;
import static com.gemstone.gemfire.test.dunit.DistributedTestUtils.getDUnitLocatorPort;
import static com.gemstone.gemfire.test.dunit.LogWriterUtils.getLogWriter;
import static com.gemstone.gemfire.test.dunit.NetworkUtils.getServerHostName;
<<<<<<< HEAD
import static com.gemstone.gemfire.test.dunit.Wait.waitForCriterion;
=======
>>>>>>> 70c5467e

/**
 * Dunit class for testing gemfire Client commands : list client , describe client
 *
 * @since 8.0
 */
@Category(DistributedTest.class)
public class ClientCommandsDUnitTest extends CliCommandTestBase {

  private static final long serialVersionUID = 1L;
  final String regionName = "stocks";
  final String cq1 = "cq1";
  final String cq2 = "cq2";
  final String cq3 = "cq3";
  String clientId = "";
  int port0 = 0;
<<<<<<< HEAD
  int port1= 0;

  public void waitForListClientMbean(){
    
=======
  int port1 = 0;

  public void waitForListClientMbean() {

>>>>>>> 70c5467e
    final VM manager = Host.getHost(0).getVM(0);
    final VM server1 = Host.getHost(0).getVM(1);

    final DistributedMember serverMember = getMember(server1);

    assertNotNull(serverMember);

    manager.invoke(() -> {
      Awaitility.waitAtMost(2 * 60, TimeUnit.SECONDS).pollDelay(2, TimeUnit.SECONDS).until(() -> {
        final SystemManagementService service = (SystemManagementService) ManagementService.getManagementService(getCache());
        if (service == null) {
          getLogWriter().info("waitForListClientMbean Still probing for service");
          return false;
        } else {
          final ObjectName cacheServerMBeanName = service.getCacheServerMBeanName(port0, serverMember);
          CacheServerMXBean bean = service.getMBeanProxy(cacheServerMBeanName, CacheServerMXBean.class);
          try {
            if (bean != null) {
              if (bean.getClientIds().length > 1) {
                return true;
              }
            }
            return false;

          } catch (Exception e) {
            LogWrapper.getInstance().warning("waitForListClientMbean Exception in waitForListClientMbean ::: " + CliUtil.stackTraceAsString(e));
          }
          return false;
        }
      });
    });
  }

  public void waitForMbean() {

    final VM manager = Host.getHost(0).getVM(0);
    final VM server1 = Host.getHost(0).getVM(1);

    final DistributedMember serverMember = getMember(server1);

    assertNotNull(serverMember);

    manager.invoke(() -> {
      Awaitility.waitAtMost(2 * 60, TimeUnit.SECONDS).pollDelay(2, TimeUnit.SECONDS).until(() -> {
        final SystemManagementService service = (SystemManagementService) ManagementService.getManagementService(getCache());
        if (service == null) {
          getLogWriter().info("waitForMbean Still probing for service");
          return false;
        } else {
          final ObjectName cacheServerMBeanName = service.getCacheServerMBeanName(port0, serverMember);
          CacheServerMXBean bean = service.getMBeanProxy(cacheServerMBeanName, CacheServerMXBean.class);
          try {
            ClientHealthStatus stats = bean.showClientStats(bean.getClientIds()[0]);
            Map<String, String> poolStats = stats.getPoolStats();
            if (poolStats.size() > 0) {
              Iterator<Entry<String, String>> it = poolStats.entrySet().iterator();
              while (it.hasNext()) {
                Entry<String, String> entry = it.next();
                String poolStatsStr = entry.getValue();
                String str[] = poolStatsStr.split(";");
                int numCqs = Integer.parseInt(str[3].substring(str[3].indexOf("=") + 1));
                if (numCqs == 3) {
                  return true;
                }
              }
            }
            return false;

          } catch (Exception e) {
            LogWrapper.getInstance().warning("waitForMbean Exception in waitForMbean ::: " + CliUtil.stackTraceAsString(e));
          }
          return false;

        }
      });
    });
  }

  public void waitForListClientMbean3() {

    final VM manager = Host.getHost(0).getVM(0);
    final VM server1 = Host.getHost(0).getVM(1);
    final VM server2 = Host.getHost(0).getVM(3);

    final DistributedMember serverMember1 = getMember(server1);
    final DistributedMember serverMember2 = getMember(server2);

    assertNotNull(serverMember1);

    manager.invoke(() -> {
      Awaitility.waitAtMost(2 * 60, TimeUnit.SECONDS).pollDelay(2, TimeUnit.SECONDS).until(() -> {
        final SystemManagementService service = (SystemManagementService) ManagementService.getManagementService(getCache());
        if (service == null) {
          getLogWriter().info("waitForListClientMbean3 Still probing for service");
          return false;
        } else {
          final ObjectName cacheServerMBeanName1 = service.getCacheServerMBeanName(port0, serverMember1);
          final ObjectName cacheServerMBeanName2 = service.getCacheServerMBeanName(port1, serverMember2);
          CacheServerMXBean bean1 = service.getMBeanProxy(cacheServerMBeanName1, CacheServerMXBean.class);
          CacheServerMXBean bean2 = service.getMBeanProxy(cacheServerMBeanName2, CacheServerMXBean.class);
          try {
            if (bean1 != null && bean2 != null) {
              if (bean1.getClientIds().length > 0 && bean2.getClientIds().length > 0) {
                return true;
              }
            }
            return false;

          } catch (Exception e) {
            LogWrapper.getInstance().warning("waitForListClientMbean3 Exception in waitForListClientMbean ::: " + CliUtil.stackTraceAsString(e));
          }
          return false;
        }
      });
    });
  }

  @Ignore("disabled for unknown reason")
  @Test
  public void testDescribeClientWithServers3() throws Exception {
    setupSystem3();
    String commandString = CliStrings.DESCRIBE_CLIENT + " --" + CliStrings.DESCRIBE_CLIENT__ID + "=\"" + clientId + "\"";
    final VM server1 = Host.getHost(0).getVM(1);
    final VM server2 = Host.getHost(0).getVM(3);
    final VM manager = Host.getHost(0).getVM(0);
    String serverName1 = (String) server1.invoke("get DistributedMemberID ", () ->
        getDistributedMemberId());

    String serverName2 = (String) server2.invoke("get DistributedMemberID ", () ->
        getDistributedMemberId());

    final DistributedMember serverMember1 = getMember(server1);

    String[] clientIds = (String[]) manager.invoke("get Client Ids", () -> {
      final SystemManagementService service = (SystemManagementService) ManagementService.getManagementService(getCache());

      final ObjectName cacheServerMBeanName = service.getCacheServerMBeanName(port0, serverMember1);
      CacheServerMXBean bean = service.getMBeanProxy(cacheServerMBeanName, CacheServerMXBean.class);

      return bean.getClientIds();
    });

    String clientId1 = "";

    for (String str : clientIds) {
      clientId1 = str;
      getLogWriter().info("testDescribeClientWithServers clientIds for server1 =" + str);
    }

    final DistributedMember serverMember2 = getMember(server2);

    String[] clientIds2 = (String[]) manager.invoke("get Client Ids", () -> {
      final SystemManagementService service = (SystemManagementService) ManagementService.getManagementService(getCache());

      final ObjectName cacheServerMBeanName = service.getCacheServerMBeanName(port1, serverMember2);
      CacheServerMXBean bean = service.getMBeanProxy(cacheServerMBeanName, CacheServerMXBean.class);

      return bean.getClientIds();
    });

    String clientId2 = "";

    for (String str : clientIds2) {
      clientId2 = str;
      getLogWriter().info("testDescribeClientWithServers clientIds for server2 =" + str);
    }
<<<<<<< HEAD
    
    
    commandString = CliStrings.DESCRIBE_CLIENT + " --" + CliStrings.DESCRIBE_CLIENT__ID + "=\""+ clientId1 + "\"" ;
    
    getLogWriter().info("testDescribeClientWithServers commandStr clientId1 ="+commandString);
    
    
    CommandResult commandResultForClient1 = executeCommand(commandString);
    getLogWriter().info("testDescribeClientWithServers commandStr clientId1="+commandResultForClient1);
    
    
    String resultAsString = commandResultToString(commandResultForClient1);
    getLogWriter().info("testDescribeClientWithServers commandStr clientId1 ="+resultAsString);
=======

    commandString = CliStrings.DESCRIBE_CLIENT + " --" + CliStrings.DESCRIBE_CLIENT__ID + "=\"" + clientId1 + "\"";

    getLogWriter().info("testDescribeClientWithServers commandStr clientId1 =" + commandString);

    CommandResult commandResultForClient1 = executeCommand(commandString);
    getLogWriter().info("testDescribeClientWithServers commandStr clientId1=" + commandResultForClient1);

    String resultAsString = commandResultToString(commandResultForClient1);
    getLogWriter().info("testDescribeClientWithServers commandStr clientId1 =" + resultAsString);
>>>>>>> 70c5467e
    assertTrue(Status.OK.equals(commandResultForClient1.getStatus()));

    verifyClientStats(commandResultForClient1, serverName1);
<<<<<<< HEAD
    
    
    
    commandString = CliStrings.DESCRIBE_CLIENT + " --" + CliStrings.DESCRIBE_CLIENT__ID + "=\""+ clientId2 + "\"" ;
    
    getLogWriter().info("testDescribeClientWithServers commandStr1="+commandString);
    
    
    CommandResult commandResultForClient2 = executeCommand(commandString);
    getLogWriter().info("testDescribeClientWithServers commandResult1="+commandResultForClient2);
    
    
    resultAsString = commandResultToString(commandResultForClient2);
    getLogWriter().info("testDescribeClientWithServers resultAsString1="+resultAsString);
=======

    commandString = CliStrings.DESCRIBE_CLIENT + " --" + CliStrings.DESCRIBE_CLIENT__ID + "=\"" + clientId2 + "\"";

    getLogWriter().info("testDescribeClientWithServers commandStr1=" + commandString);

    CommandResult commandResultForClient2 = executeCommand(commandString);
    getLogWriter().info("testDescribeClientWithServers commandResult1=" + commandResultForClient2);

    resultAsString = commandResultToString(commandResultForClient2);
    getLogWriter().info("testDescribeClientWithServers resultAsString1=" + resultAsString);
>>>>>>> 70c5467e
    assertTrue(Status.OK.equals(commandResultForClient2.getStatus()));

    verifyClientStats(commandResultForClient2, serverName2);

    closeNonDurableClient(Host.getHost(0).getVM(2));
    closeCacheServer(Host.getHost(0).getVM(3));
    closeCacheServer(Host.getHost(0).getVM(1));

  }

  public void verifyClientStats(CommandResult commandResultForClient, String serverName) {
    CompositeResultData resultData = (CompositeResultData) commandResultForClient.getResultData();
    SectionResultData section = resultData.retrieveSection("InfoSection");
    assertNotNull(section);
    for (int i = 0; i < 1; i++) {
      TabularResultData tableRsultData = section.retrieveTableByIndex(i);
      getLogWriter().info("testDescribeClientWithServers getHeader=" + tableRsultData.getHeader());
      assertNotNull(tableRsultData);

      List<String> minConn = tableRsultData.retrieveAllValues(CliStrings.DESCRIBE_CLIENT_MIN_CONN);
      List<String> maxConn = tableRsultData.retrieveAllValues(CliStrings.DESCRIBE_CLIENT_MAX_CONN);
      List<String> redudancy = tableRsultData.retrieveAllValues(CliStrings.DESCRIBE_CLIENT_REDUDANCY);
      List<String> numCqs = tableRsultData.retrieveAllValues(CliStrings.DESCRIBE_CLIENT_CQs);

      getLogWriter().info("testDescribeClientWithServers getHeader numCqs =" + numCqs);

      assertTrue(minConn.contains("1"));
      assertTrue(maxConn.contains("-1"));
      assertTrue(redudancy.contains("1"));
      assertTrue(numCqs.contains("3"));
      String puts = section.retrieveString(CliStrings.DESCRIBE_CLIENT_COLUMN_PUTS);
      assertTrue(puts.equals("2"));
      String queue = section.retrieveString(CliStrings.DESCRIBE_CLIENT_COLUMN_QUEUE_SIZE);
      assertTrue(queue.equals("1"));
      String calls = section.retrieveString(CliStrings.DESCRIBE_CLIENT_COLUMN_LISTNER_CALLS);
      assertTrue(calls.equals("1"));
      String primServer = section.retrieveString(CliStrings.DESCRIBE_CLIENT_COLUMN_PRIMARY_SERVERS);
      assertTrue(primServer.equals(serverName));
      String durable = section.retrieveString(CliStrings.DESCRIBE_CLIENT_COLUMN_DURABLE);
      assertTrue(durable.equals("No"));
      String threads = section.retrieveString(CliStrings.DESCRIBE_CLIENT_COLUMN_THREADS);
      assertTrue(Integer.parseInt(threads) > 0);
      String cpu = section.retrieveString(CliStrings.DESCRIBE_CLIENT_COLUMN_CPU);
      assertTrue(Integer.parseInt(cpu) > 0);
      String upTime = section.retrieveString(CliStrings.DESCRIBE_CLIENT_COLUMN_UP_TIME);
      assertTrue(Integer.parseInt(upTime) >= 0);
      String prcTime = section.retrieveString(CliStrings.DESCRIBE_CLIENT_COLUMN_PROCESS_CPU_TIME);
      assertTrue(Long.parseLong(prcTime) > 0);

    }
  }

  @Ignore("disabled for unknown reason")
  @Test
  public void testDescribeClient() throws Exception {
    setupSystem();
<<<<<<< HEAD
    
    getLogWriter().info("testDescribeClient clientId="+clientId);
=======

    getLogWriter().info("testDescribeClient clientId=" + clientId);
>>>>>>> 70c5467e
    assertNotNull(clientId);

    String commandString = CliStrings.DESCRIBE_CLIENT + " --" + CliStrings.DESCRIBE_CLIENT__ID + "=\"" + clientId + "\"";
    getLogWriter().info("testDescribeClient commandStr=" + commandString);

    final VM server1 = Host.getHost(0).getVM(1);
    String serverName = (String) server1.invoke("get distributed member Id", () -> getDistributedMemberId());

    CommandResult commandResult = executeCommand(commandString);
<<<<<<< HEAD
    getLogWriter().info("testDescribeClient commandResult="+commandResult);
    
    
    String resultAsString = commandResultToString(commandResult);
    getLogWriter().info("testDescribeClient resultAsString="+resultAsString);
=======
    getLogWriter().info("testDescribeClient commandResult=" + commandResult);

    String resultAsString = commandResultToString(commandResult);
    getLogWriter().info("testDescribeClient resultAsString=" + resultAsString);
>>>>>>> 70c5467e
    assertTrue(Status.OK.equals(commandResult.getStatus()));

    CompositeResultData resultData = (CompositeResultData) commandResult.getResultData();
    SectionResultData section = resultData.retrieveSection("InfoSection");
    assertNotNull(section);
    TabularResultData tableRsultData = section.retrieveTable("Pool Stats For Pool Name = DEFAULT");
    assertNotNull(tableRsultData);

    List<String> minConn = tableRsultData.retrieveAllValues(CliStrings.DESCRIBE_CLIENT_MIN_CONN);
    List<String> maxConn = tableRsultData.retrieveAllValues(CliStrings.DESCRIBE_CLIENT_MAX_CONN);
    List<String> redudancy = tableRsultData.retrieveAllValues(CliStrings.DESCRIBE_CLIENT_REDUDANCY);
    List<String> numCqs = tableRsultData.retrieveAllValues(CliStrings.DESCRIBE_CLIENT_CQs);

    assertTrue(minConn.contains("1"));
    assertTrue(maxConn.contains("-1"));
    assertTrue(redudancy.contains("1"));
    assertTrue(numCqs.contains("3"));
    String puts = section.retrieveString(CliStrings.DESCRIBE_CLIENT_COLUMN_PUTS);
    assertTrue(puts.equals("2"));
    String queue = section.retrieveString(CliStrings.DESCRIBE_CLIENT_COLUMN_QUEUE_SIZE);
    assertTrue(queue.equals("1"));
    String calls = section.retrieveString(CliStrings.DESCRIBE_CLIENT_COLUMN_LISTNER_CALLS);
    assertTrue(calls.equals("1"));
    String primServer = section.retrieveString(CliStrings.DESCRIBE_CLIENT_COLUMN_PRIMARY_SERVERS);
    assertTrue(primServer.equals(serverName));
    String durable = section.retrieveString(CliStrings.DESCRIBE_CLIENT_COLUMN_DURABLE);
    assertTrue(durable.equals("No"));
    String threads = section.retrieveString(CliStrings.DESCRIBE_CLIENT_COLUMN_THREADS);
    assertTrue(Integer.parseInt(threads) > 0);
    String cpu = section.retrieveString(CliStrings.DESCRIBE_CLIENT_COLUMN_CPU);
    assertTrue(Integer.parseInt(cpu) > 0);
    String upTime = section.retrieveString(CliStrings.DESCRIBE_CLIENT_COLUMN_UP_TIME);
    assertTrue(Integer.parseInt(upTime) >= 0);
    String prcTime = section.retrieveString(CliStrings.DESCRIBE_CLIENT_COLUMN_PROCESS_CPU_TIME);
    assertTrue(Long.parseLong(prcTime) > 0);

    closeNonDurableClient(Host.getHost(0).getVM(2));
    closeCacheServer(Host.getHost(0).getVM(1));
    closeCacheServer(Host.getHost(0).getVM(3));

  }

  @Test
  public void testDescribeClientWithServers() throws Exception {
    setupSystem2();
<<<<<<< HEAD
    
    String commandString = CliStrings.DESCRIBE_CLIENT + " --" + CliStrings.DESCRIBE_CLIENT__ID + "=\""+ clientId + "\"" ;
    getLogWriter().info("testDescribeClientWithServers commandStr="+commandString);
    
    
=======

    String commandString = CliStrings.DESCRIBE_CLIENT + " --" + CliStrings.DESCRIBE_CLIENT__ID + "=\"" + clientId + "\"";
    getLogWriter().info("testDescribeClientWithServers commandStr=" + commandString);

>>>>>>> 70c5467e
    final VM server1 = Host.getHost(0).getVM(1);
    String serverName = (String) server1.invoke("get Distributed Member Id", () ->
        getDistributedMemberId());

    CommandResult commandResult = executeCommand(commandString);
<<<<<<< HEAD
    getLogWriter().info("testDescribeClientWithServers commandResult="+commandResult);
    
    
    String resultAsString = commandResultToString(commandResult);
    getLogWriter().info("testDescribeClientWithServers resultAsString="+resultAsString);
=======
    getLogWriter().info("testDescribeClientWithServers commandResult=" + commandResult);

    String resultAsString = commandResultToString(commandResult);
    getLogWriter().info("testDescribeClientWithServers resultAsString=" + resultAsString);
>>>>>>> 70c5467e
    assertTrue(Status.OK.equals(commandResult.getStatus()));

    CompositeResultData resultData = (CompositeResultData) commandResult.getResultData();
    SectionResultData section = resultData.retrieveSection("InfoSection");
    assertNotNull(section);
    TabularResultData tableRsultData = section.retrieveTable("Pool Stats For Pool Name = DEFAULT");
    assertNotNull(tableRsultData);

    List<String> minConn = tableRsultData.retrieveAllValues(CliStrings.DESCRIBE_CLIENT_MIN_CONN);
    List<String> maxConn = tableRsultData.retrieveAllValues(CliStrings.DESCRIBE_CLIENT_MAX_CONN);
    List<String> redudancy = tableRsultData.retrieveAllValues(CliStrings.DESCRIBE_CLIENT_REDUDANCY);
    List<String> numCqs = tableRsultData.retrieveAllValues(CliStrings.DESCRIBE_CLIENT_CQs);

    assertTrue(minConn.contains("1"));
    assertTrue(maxConn.contains("-1"));
    assertTrue(redudancy.contains("1"));
    assertTrue(numCqs.contains("3"));
    String puts = section.retrieveString(CliStrings.DESCRIBE_CLIENT_COLUMN_PUTS);
    assertTrue(puts.equals("2"));
    String queue = section.retrieveString(CliStrings.DESCRIBE_CLIENT_COLUMN_QUEUE_SIZE);
    assertTrue(queue.equals("1"));
    String calls = section.retrieveString(CliStrings.DESCRIBE_CLIENT_COLUMN_LISTNER_CALLS);
    assertTrue(calls.equals("1"));
    String primServer = section.retrieveString(CliStrings.DESCRIBE_CLIENT_COLUMN_PRIMARY_SERVERS);
    assertTrue(primServer.equals(serverName));
    String durable = section.retrieveString(CliStrings.DESCRIBE_CLIENT_COLUMN_DURABLE);
    assertTrue(durable.equals("No"));
    String threads = section.retrieveString(CliStrings.DESCRIBE_CLIENT_COLUMN_THREADS);
    assertTrue(Integer.parseInt(threads) > 0);
    String cpu = section.retrieveString(CliStrings.DESCRIBE_CLIENT_COLUMN_CPU);
    assertTrue(Integer.parseInt(cpu) > 0);
    String upTime = section.retrieveString(CliStrings.DESCRIBE_CLIENT_COLUMN_UP_TIME);
    assertTrue(Integer.parseInt(upTime) >= 0);
    String prcTime = section.retrieveString(CliStrings.DESCRIBE_CLIENT_COLUMN_PROCESS_CPU_TIME);
    assertTrue(Long.parseLong(prcTime) > 0);

    closeNonDurableClient(Host.getHost(0).getVM(2));
    closeNonDurableClient(Host.getHost(0).getVM(3));
    closeCacheServer(Host.getHost(0).getVM(1));

  }

  @Category(FlakyTest.class) // GEODE-908: random ports, BindException, time sensitive, HeadlessGfsh
  @Test
  public void testListClient() throws Exception {
    setupSystemForListClient();

    final VM manager = Host.getHost(0).getVM(0);

    String commandString = CliStrings.LIST_CLIENTS;
    getLogWriter().info("testListClient commandStr=" + commandString);

    waitForListClientMbean();

    final VM server1 = Host.getHost(0).getVM(1);

    final DistributedMember serverMember = getMember(server1);

    String[] clientIds = (String[]) manager.invoke("get client Ids", () -> {
      final SystemManagementService service = (SystemManagementService) ManagementService.getManagementService(getCache());
      final ObjectName cacheServerMBeanName = service.getCacheServerMBeanName(port0, serverMember);
      CacheServerMXBean bean = service.getMBeanProxy(cacheServerMBeanName, CacheServerMXBean.class);
      return bean.getClientIds();
    });

    String serverName = (String) server1.invoke("get distributed member Id", () ->
        getDistributedMemberId());

    CommandResult commandResult = executeCommand(commandString);
<<<<<<< HEAD
    getLogWriter().info("testListClient commandResult="+commandResult);
    
    
    String resultAsString = commandResultToString(commandResult);
    getLogWriter().info("testListClient resultAsString="+resultAsString);
=======
    getLogWriter().info("testListClient commandResult=" + commandResult);

    String resultAsString = commandResultToString(commandResult);
    getLogWriter().info("testListClient resultAsString=" + resultAsString);
>>>>>>> 70c5467e
    assertTrue(Status.OK.equals(commandResult.getStatus()));

    CompositeResultData resultData = (CompositeResultData) commandResult.getResultData();
    SectionResultData section = resultData.retrieveSection("section1");
    assertNotNull(section);
    TabularResultData tableRsultData = section.retrieveTable("TableForClientList");
    assertNotNull(tableRsultData);

    List<String> serverNames = tableRsultData.retrieveAllValues(CliStrings.LIST_CLIENT_COLUMN_SERVERS);
    List<String> clientNames = tableRsultData.retrieveAllValues(CliStrings.LIST_CLIENT_COLUMN_Clients);
<<<<<<< HEAD
    
    
=======

>>>>>>> 70c5467e
    getLogWriter().info("testListClients serverNames : " + serverNames);
    getLogWriter().info("testListClients clientNames : " + clientNames);
    assertEquals(2, serverNames.size());
    assertEquals(2, clientNames.size());
    assertTrue(clientNames.contains(clientIds[0]));
    assertTrue(clientNames.contains(clientIds[1]));
    serverName = serverName.replace(":", "-");
    getLogWriter().info("testListClients serverName : " + serverName);
    for (String str : serverNames) {
      assertTrue(str.contains(serverName));
    }
    closeNonDurableClient(Host.getHost(0).getVM(2));
    closeCacheServer(Host.getHost(0).getVM(1));
    closeCacheServer(Host.getHost(0).getVM(3));

  }

  @Test
  public void testListClientForServers() throws Exception {
    setupSystem3();

    final VM manager = Host.getHost(0).getVM(0);

    String commandString = CliStrings.LIST_CLIENTS;
    System.out.println("testListClientForServers commandStr=" + commandString);

    final VM server1 = Host.getHost(0).getVM(1);
    final VM server2 = Host.getHost(0).getVM(3);

    final DistributedMember serverMember = getMember(server1);

    String[] clientIds = (String[]) manager.invoke("get client Ids", () -> {
      final SystemManagementService service = (SystemManagementService) ManagementService.getManagementService(getCache());
      final ObjectName cacheServerMBeanName = service.getCacheServerMBeanName(port0, serverMember);
      CacheServerMXBean bean = service.getMBeanProxy(cacheServerMBeanName, CacheServerMXBean.class);
      return bean.getClientIds();
    });

    String serverName1 = (String) server1.invoke("get distributed member Id", () ->
        getDistributedMemberId());

    String serverName2 = (String) server2.invoke("get distributed member Id", () ->
        getDistributedMemberId());

    CommandResult commandResult = executeCommand(commandString);
<<<<<<< HEAD
    getLogWriter().info("testListClientForServers commandResult="+commandResult);
    
    
    String resultAsString = commandResultToString(commandResult);
    getLogWriter().info("testListClientForServers resultAsString="+resultAsString);
=======
    System.out.println("testListClientForServers commandResult=" + commandResult);

    String resultAsString = commandResultToString(commandResult);
    System.out.println("testListClientForServers resultAsString=" + resultAsString);
>>>>>>> 70c5467e
    assertTrue(Status.OK.equals(commandResult.getStatus()));

    CompositeResultData resultData = (CompositeResultData) commandResult.getResultData();
    SectionResultData section = resultData.retrieveSection("section1");
    assertNotNull(section);
    TabularResultData tableRsultData = section.retrieveTable("TableForClientList");
    assertNotNull(tableRsultData);

    List<String> serverNames = tableRsultData.retrieveAllValues(CliStrings.LIST_CLIENT_COLUMN_SERVERS);
    List<String> clientNames = tableRsultData.retrieveAllValues(CliStrings.LIST_CLIENT_COLUMN_Clients);

    serverName1 = serverName1.replace(":", "-");
    serverName2 = serverName2.replace(":", "-");

    System.out.println("testListClientForServers serverNames : " + serverNames);
    System.out.println("testListClientForServers serverName1 : " + serverName1);
    System.out.println("testListClientForServers serverName2 : " + serverName2);
    System.out.println("testListClientForServers clientNames : " + clientNames);

    for (String client : clientIds) {
      assertTrue(clientNames.contains(client));
    }

    for (String server : serverNames) {
      assertTrue(server.contains(serverName1) || server.contains(serverName2));
    }

    closeNonDurableClient(Host.getHost(0).getVM(2));
    closeCacheServer(Host.getHost(0).getVM(1));
    closeCacheServer(Host.getHost(0).getVM(3));

  }

  private String getDistributedMemberId() {
    return GemFireCacheImpl.getInstance().getDistributedSystem().getDistributedMember().getId();
  }

  public DistributedMember getMember(final VM vm) {
    return (DistributedMember) vm.invoke("Get Member", () -> GemFireCacheImpl.getInstance().getDistributedSystem().getDistributedMember());
  }

  private void setupSystemForListClient() throws Exception {
    disconnectAllFromDS();
<<<<<<< HEAD
    final int[] port = AvailablePortHelper.getRandomAvailableTCPPorts(3);
    setUpJmxManagerOnVm0ThenConnect(getServerProperties());
    
=======
    createDefaultSetup(getServerProperties());

>>>>>>> 70c5467e
    final VM server1 = Host.getHost(0).getVM(1);
    final VM client1 = Host.getHost(0).getVM(2);
    final VM client2 = Host.getHost(0).getVM(3);

    port0 = startCacheServer(server1, 0, false, regionName);
    startNonDurableClient(client1, server1, port0);
    startNonDurableClient(client2, server1, port0);
  }

  private void setupSystem() throws Exception {
    disconnectAllFromDS();
<<<<<<< HEAD
    final int[] port = AvailablePortHelper.getRandomAvailableTCPPorts(2);
    setUpJmxManagerOnVm0ThenConnect(getServerProperties());
    
=======
    createDefaultSetup(getServerProperties());

>>>>>>> 70c5467e
    final VM manager = Host.getHost(0).getVM(0);
    final VM server1 = Host.getHost(0).getVM(1);
    final VM client1 = Host.getHost(0).getVM(2);
    final VM server2 = Host.getHost(0).getVM(3);

    port0 = startCacheServer(server1, 0, false, regionName);
    startCacheServer(server2, 0, false, regionName);

    startNonDurableClient(client1, server1, port0);
    setupCqsOnVM(client1);
    waitForMbean();

    clientId = (String) manager.invoke("get client Id", () -> {
      Cache cache = GemFireCacheImpl.getInstance();
      SystemManagementService service = (SystemManagementService) ManagementService.getExistingManagementService(cache);
      DistributedMember serverMember = getMember(server1);
      final ObjectName cacheServerMBeanName = service.getCacheServerMBeanName(port0, serverMember);
      CacheServerMXBean bean = service.getMBeanProxy(cacheServerMBeanName, CacheServerMXBean.class);
      return bean.getClientIds()[0];
    });
  }

  private void setupSystem2() throws Exception {
    disconnectAllFromDS();
<<<<<<< HEAD
    final int[] port = AvailablePortHelper.getRandomAvailableTCPPorts(3);
    setUpJmxManagerOnVm0ThenConnect(getServerProperties());
    
=======
    createDefaultSetup(getServerProperties());

>>>>>>> 70c5467e
    final VM manager = Host.getHost(0).getVM(0);
    final VM server1 = Host.getHost(0).getVM(1);
    final VM client1 = Host.getHost(0).getVM(2);
    final VM client2 = Host.getHost(0).getVM(3);

    port0 = startCacheServer(server1, 0, false, regionName);
    startNonDurableClient(client1, server1, port0);
    startNonDurableClient(client2, server1, port0);

    setupCqsOnVM(client1);
    setupCqsOnVM(client2);

    waitForMbean();

    clientId = (String) manager.invoke("get client Id", () -> {
      Cache cache = GemFireCacheImpl.getInstance();
      SystemManagementService service = (SystemManagementService) ManagementService.getExistingManagementService(cache);
      DistributedMember serverMember = getMember(server1);
      final ObjectName cacheServerMBeanName = service.getCacheServerMBeanName(port0, serverMember);
      CacheServerMXBean bean = service.getMBeanProxy(cacheServerMBeanName, CacheServerMXBean.class);
      return bean.getClientIds()[0];
    });
  }

  private void setupSystem3() throws Exception {
    disconnectAllFromDS();
<<<<<<< HEAD
    final int[] port = AvailablePortHelper.getRandomAvailableTCPPorts(3);
    setUpJmxManagerOnVm0ThenConnect(getServerProperties());
    
=======
    createDefaultSetup(getServerProperties());

>>>>>>> 70c5467e
    final VM manager = Host.getHost(0).getVM(0);
    final VM server1 = Host.getHost(0).getVM(1);
    final VM client1 = Host.getHost(0).getVM(2);
    final VM server2 = Host.getHost(0).getVM(3);

    port0 = startCacheServer(server1, 0, false, regionName);
    port1 = startCacheServer(server2, 0, false, regionName);
    startNonDurableClient(client1, server1, port0);
    startNonDurableClient(client1, server2, port1);

    setupCqsOnVM(client1);
    waitForListClientMbean3();

    clientId = (String) manager.invoke("get client Id", () -> {
      Cache cache = GemFireCacheImpl.getInstance();
      SystemManagementService service = (SystemManagementService) ManagementService.getExistingManagementService(cache);
      DistributedMember serverMember = getMember(server1);
      final ObjectName cacheServerMBeanName = service.getCacheServerMBeanName(port0, serverMember);
      CacheServerMXBean bean = service.getMBeanProxy(cacheServerMBeanName, CacheServerMXBean.class);
      return bean.getClientIds()[0];
    });

  }

  private void setupCqsOnVM(VM vm) {
    vm.invoke("setup CQs", () -> {
      Cache cache = GemFireCacheImpl.getInstance();
      QueryService qs = cache.getQueryService();
      CqAttributesFactory cqAf = new CqAttributesFactory();
      try {
        qs.newCq(cq1, "select * from /" + regionName, cqAf.create(), true).execute();
        qs.newCq(cq2, "select * from /" + regionName + " where id = 1", cqAf.create(), true).execute();
        qs.newCq(cq3, "select * from /" + regionName + " where id > 2", cqAf.create(), true).execute();
        cache.getLogger().info("setupCqs on vm created cqs = " + cache.getQueryService().getCqs().length);
      } catch (Exception e) {
        cache.getLogger().info("setupCqs on vm Exception " + CliUtil.stackTraceAsString(e));
      }
      return true;
    });
  }

  private int startCacheServer(VM server, final int port,
      final boolean createPR, final String regionName) throws Exception {

    return server.invoke("setup CacheServer", () -> {
      getSystem(getServerProperties());

      GemFireCacheImpl cache = (GemFireCacheImpl) getCache();
      AttributesFactory factory = new AttributesFactory();
      if (createPR) {
        PartitionAttributesFactory paf = new PartitionAttributesFactory();
        paf.setRedundantCopies(1);
        paf.setTotalNumBuckets(11);
        factory.setPartitionAttributes(paf.create());
      } else {
        factory.setScope(Scope.DISTRIBUTED_ACK);
        factory.setDataPolicy(DataPolicy.REPLICATE);
      }
      Region region = createRootRegion(regionName, factory.create());
      if (createPR) {
        assertTrue(region instanceof PartitionedRegion);
      } else {
        assertTrue(region instanceof DistributedRegion);
      }
      CacheServer cacheServer = cache.addCacheServer();
      cacheServer.setPort(port);
      cacheServer.start();
      return cacheServer.getPort();
    });
  }

  private void startNonDurableClient(VM client, final VM server, final int port) {
    client.invoke("start non-durable client", () -> {
      Cache cache = GemFireCacheImpl.getInstance();
      if (cache == null) {

        Properties props = getNonDurableClientProps();
        props.setProperty("log-file", "client_" + OSProcess.getId() + ".log");
        props.setProperty("log-level", "fine");
        props.setProperty("statistic-archive-file", "client_" + OSProcess.getId() + ".gfs");
        props.setProperty("statistic-sampling-enabled", "true");

        getSystem(props);

        final ClientCacheFactory ccf = new ClientCacheFactory(props);
        ccf.addPoolServer(getServerHostName(server.getHost()), port);
        ccf.setPoolSubscriptionEnabled(true);
        ccf.setPoolPingInterval(1);
        ccf.setPoolStatisticInterval(1);
        ccf.setPoolSubscriptionRedundancy(1);
        ccf.setPoolMinConnections(1);

        ClientCache clientCache = (ClientCache) getClientCache(ccf);
        //Create region
        if (clientCache.getRegion(Region.SEPARATOR + regionName) == null && clientCache.getRegion(regionName) == null) {
          ClientRegionFactory regionFactory = clientCache.createClientRegionFactory(ClientRegionShortcut.LOCAL)
              .setPoolName(clientCache.getDefaultPool().getName());
          Region dataRegion = regionFactory.create(regionName);
          assertNotNull(dataRegion);
          dataRegion.put("k1", "v1");
          dataRegion.put("k2", "v2");

        }
      } else {
        String poolName = "new_pool_" + System.currentTimeMillis();
        try {
          PoolImpl p = (PoolImpl) PoolManager.createFactory().addServer(getServerHostName(server.getHost()), port)
              .setThreadLocalConnections(true)
              .setMinConnections(1)
              .setSubscriptionEnabled(true)
              .setPingInterval(1)
              .setStatisticInterval(1)
              .setMinConnections(1)
              .setSubscriptionRedundancy(1)
              .create(poolName);
          System.out.println("Created new pool pool " + poolName);
          assertNotNull(p);
        } catch (Exception eee) {
          System.err.println("Exception in creating pool " + poolName + "    Exception ==" + CliUtil.stackTraceAsString(eee));
        }
      }
    });
  }

  //Closes the non-durable-client from the client side.
  private void closeNonDurableClient(final VM vm) {
    vm.invoke("Stop client", () -> ClientCacheFactory.getAnyInstance().close(true));
  }

  private void closeCacheServer(final VM vm) {
    vm.invoke("Stop client", () -> {
      Iterator<CacheServer> it = CacheFactory.getAnyInstance().getCacheServers().iterator();
      while (it.hasNext()) {
        CacheServer cacheServer = it.next();
        cacheServer.stop();
      }
    });
  }

  protected Properties getNonDurableClientProps() {
    Properties p = new Properties();
    p.setProperty(DistributionConfig.MCAST_PORT_NAME, "0");
    p.setProperty(DistributionConfig.LOCATORS_NAME, "");
    return p;
  }

  protected Properties getServerProperties() {
    Properties p = new Properties();
    p.setProperty(DistributionConfig.LOCATORS_NAME, "localhost[" + getDUnitLocatorPort() + "]");
    return p;
  }

  public void waitForNonSubCliMBean() {
    final VM manager = Host.getHost(0).getVM(0);
    final VM server1 = Host.getHost(0).getVM(1);
    final DistributedMember serverMember = getMember(server1);
    assertNotNull(serverMember);

    manager.invoke(() -> {
      Awaitility.waitAtMost(5 * 60, TimeUnit.SECONDS).pollDelay(2, TimeUnit.SECONDS).until(() -> {
        try {
          final SystemManagementService service = (SystemManagementService) ManagementService.getManagementService(getCache());
          if (service == null) {
            getLogWriter().info("waitForNonSubScribedClientMBean Still probing for service");
            return false;
          } else {
            getLogWriter().info("waitForNonSubScribedClientMBean 1");
            final ObjectName cacheServerMBeanName = service.getCacheServerMBeanName(port0, serverMember);
            getLogWriter().info("waitForNonSubScribedClientMBean 2 cacheServerMBeanName " + cacheServerMBeanName);
            CacheServerMXBean bean = service.getMBeanProxy(cacheServerMBeanName, CacheServerMXBean.class);
            getLogWriter().info("waitForNonSubScribedClientMBean 2 bean " + bean);
            if (bean.getClientIds().length > 0) {
              return true;
            }
          }
        } catch (Exception e) {
          LogWrapper.getInstance().warning("waitForNonSubScribedClientMBean Exception in waitForMbean ::: " + CliUtil.stackTraceAsString(e));
        }
        return false;
      });
    });
  }

  public void waitForMixedClients() {

    final VM manager = Host.getHost(0).getVM(0);
    final VM server1 = Host.getHost(0).getVM(1);

    final DistributedMember serverMember = getMember(server1);

    assertNotNull(serverMember);

    manager.invoke(() -> {
      Awaitility.waitAtMost(5 * 60, TimeUnit.SECONDS).pollDelay(2, TimeUnit.SECONDS).until(() -> {
        try {
          final SystemManagementService service = (SystemManagementService) ManagementService.getManagementService(getCache());
          if (service == null) {
            getLogWriter().info("waitForMixedClients Still probing for service");
            return false;
          } else {
            getLogWriter().info("waitForMixedClients 1");
            final ObjectName cacheServerMBeanName = service.getCacheServerMBeanName(port0, serverMember);
            getLogWriter().info("waitForMixedClients 2 cacheServerMBeanName " + cacheServerMBeanName);
            CacheServerMXBean bean = service.getMBeanProxy(cacheServerMBeanName, CacheServerMXBean.class);
            getLogWriter().info("waitForMixedClients 2 bean " + bean);
            if (bean.getClientIds().length > 1) {
              return true;
            }
          }
        } catch (Exception e) {
          LogWrapper.getInstance().warning("waitForMixedClients Exception in waitForMbean ::: " + CliUtil.stackTraceAsString(e));
        }
        return false;
      });
    });
  }

  @Category(FlakyTest.class) // GEODE-910: random ports, HeadlessGfsh
  @Test
  public void testDescribeClientForNonSubscribedClient() throws Exception {
    setUpNonSubscribedClient();
<<<<<<< HEAD
    
    getLogWriter().info("testDescribeClientForNonSubscribedClient clientId="+clientId);
=======

    getLogWriter().info("testDescribeClientForNonSubscribedClient clientId=" + clientId);
>>>>>>> 70c5467e
    assertNotNull(clientId);

    String commandString = CliStrings.DESCRIBE_CLIENT + " --" + CliStrings.DESCRIBE_CLIENT__ID + "=\"" + clientId + "\"";
    getLogWriter().info("testDescribeClientForNonSubscribedClient commandStr=" + commandString);

    CommandResult commandResult = executeCommand(commandString);
<<<<<<< HEAD
    getLogWriter().info("testDescribeClientForNonSubscribedClient commandResult="+commandResult);
    
    
    String resultAsString = commandResultToString(commandResult);
    getLogWriter().info("testDescribeClientForNonSubscribedClient resultAsString="+resultAsString);
=======
    getLogWriter().info("testDescribeClientForNonSubscribedClient commandResult=" + commandResult);

    String resultAsString = commandResultToString(commandResult);
    getLogWriter().info("testDescribeClientForNonSubscribedClient resultAsString=" + resultAsString);
>>>>>>> 70c5467e
    assertTrue(Status.OK.equals(commandResult.getStatus()));

    CompositeResultData resultData = (CompositeResultData) commandResult.getResultData();
    SectionResultData section = resultData.retrieveSection("InfoSection");
    assertNotNull(section);
    TabularResultData tableRsultData = section.retrieveTable("Pool Stats For Pool Name = DEFAULT");
    assertNotNull(tableRsultData);

    List<String> minConn = tableRsultData.retrieveAllValues(CliStrings.DESCRIBE_CLIENT_MIN_CONN);
    List<String> maxConn = tableRsultData.retrieveAllValues(CliStrings.DESCRIBE_CLIENT_MAX_CONN);
    List<String> redudancy = tableRsultData.retrieveAllValues(CliStrings.DESCRIBE_CLIENT_REDUDANCY);

    assertTrue(minConn.contains("1"));
    assertTrue(maxConn.contains("-1"));
    assertTrue(redudancy.contains("1"));

    String puts = section.retrieveString(CliStrings.DESCRIBE_CLIENT_COLUMN_PUTS);
    assertTrue(puts.equals("2"));

    String calls = section.retrieveString(CliStrings.DESCRIBE_CLIENT_COLUMN_LISTNER_CALLS);
    assertTrue(calls.equals("1"));

    String primServer = section.retrieveString(CliStrings.DESCRIBE_CLIENT_COLUMN_PRIMARY_SERVERS);
    assertTrue(primServer.equals("N.A."));

    String durable = section.retrieveString(CliStrings.DESCRIBE_CLIENT_COLUMN_DURABLE);
    assertTrue(durable.equals("No"));

    String threads = section.retrieveString(CliStrings.DESCRIBE_CLIENT_COLUMN_THREADS);
    assertTrue(Integer.parseInt(threads) > 0);

    String cpu = section.retrieveString(CliStrings.DESCRIBE_CLIENT_COLUMN_CPU);
    assertTrue(Integer.parseInt(cpu) > 0);

    String upTime = section.retrieveString(CliStrings.DESCRIBE_CLIENT_COLUMN_UP_TIME);
    assertTrue(Integer.parseInt(upTime) == 0);

    String prcTime = section.retrieveString(CliStrings.DESCRIBE_CLIENT_COLUMN_PROCESS_CPU_TIME);
    assertTrue(Long.parseLong(prcTime) > 0);

    closeNonDurableClient(Host.getHost(0).getVM(2));
    closeCacheServer(Host.getHost(0).getVM(1));
    closeCacheServer(Host.getHost(0).getVM(3));

  }

  @Category(FlakyTest.class) // GEODE-1227: HeadlessGFSH, random ports, BindException
  @Test
  public void testDescribeMixClientWithServers() throws Exception {
    String[] clientIds = setupSystemWithSubAndNonSubClient();

    final VM server1 = Host.getHost(0).getVM(1);
<<<<<<< HEAD
    String serverName = (String) server1.invoke(new SerializableCallable(){
      @Override
      public Object call() throws Exception {
        return GemFireCacheImpl.getInstance().getDistributedSystem().getDistributedMember().getId();
          
      }
    });
    
    String commandString = CliStrings.DESCRIBE_CLIENT + " --" + CliStrings.DESCRIBE_CLIENT__ID + "=\""+ clientIds[0] + "\"" ;
    getLogWriter().info("testDescribeMixClientWithServers commandStr="+commandString);
    
    
    executeAndVerifyResultsForMixedClients(commandString, serverName );    
    
    String commandString2 = CliStrings.DESCRIBE_CLIENT + " --" + CliStrings.DESCRIBE_CLIENT__ID + "=\""+ clientIds[1] + "\"" ;
    getLogWriter().info("testDescribeMixClientWithServers commandString2="+commandString2);
    
    
    executeAndVerifyResultsForMixedClients(commandString2,serverName );
    
=======
    String serverName = (String) server1.invoke("Get DistributedMember Id", () ->
        getDistributedMemberId());

    String commandString = CliStrings.DESCRIBE_CLIENT + " --" + CliStrings.DESCRIBE_CLIENT__ID + "=\"" + clientIds[0] + "\"";
    getLogWriter().info("testDescribeMixClientWithServers commandStr=" + commandString);

    executeAndVerifyResultsForMixedClients(commandString, serverName);

    String commandString2 = CliStrings.DESCRIBE_CLIENT + " --" + CliStrings.DESCRIBE_CLIENT__ID + "=\"" + clientIds[1] + "\"";
    getLogWriter().info("testDescribeMixClientWithServers commandString2=" + commandString2);

    executeAndVerifyResultsForMixedClients(commandString2, serverName);

>>>>>>> 70c5467e
    closeNonDurableClient(Host.getHost(0).getVM(2));
    closeNonDurableClient(Host.getHost(0).getVM(3));
    closeCacheServer(Host.getHost(0).getVM(1));

  }
<<<<<<< HEAD
  
void executeAndVerifyResultsForMixedClients(String commandString, String serverName){
  CommandResult commandResult = executeCommand(commandString);
  getLogWriter().info("testDescribeMixClientWithServers commandResult="+commandResult);
  
  
  String resultAsString = commandResultToString(commandResult);
  getLogWriter().info("testDescribeMixClientWithServers resultAsString="+resultAsString);
  
  
  assertTrue(Status.OK.equals(commandResult.getStatus()));
  
  CompositeResultData resultData = (CompositeResultData) commandResult.getResultData();
  SectionResultData section =resultData.retrieveSection("InfoSection");
  assertNotNull(section);    
  TabularResultData tableRsultData = section.retrieveTable("Pool Stats For Pool Name = DEFAULT");
  assertNotNull(tableRsultData);
  
  List<String> minConn = tableRsultData.retrieveAllValues(CliStrings.DESCRIBE_CLIENT_MIN_CONN);
  List<String> maxConn = tableRsultData.retrieveAllValues(CliStrings.DESCRIBE_CLIENT_MAX_CONN);
  List<String> redudancy = tableRsultData.retrieveAllValues(CliStrings.DESCRIBE_CLIENT_REDUDANCY);
  
  
  assertTrue(minConn.contains("1"));
  assertTrue(maxConn.contains("-1"));
  assertTrue(redudancy.contains("1"));
  
  String puts = section.retrieveString(CliStrings.DESCRIBE_CLIENT_COLUMN_PUTS);
  assertTrue(puts.equals("2"));    
  
  String calls = section.retrieveString(CliStrings.DESCRIBE_CLIENT_COLUMN_LISTNER_CALLS);
  assertTrue(calls.equals("1"));
  
  String primServer = section.retrieveString(CliStrings.DESCRIBE_CLIENT_COLUMN_PRIMARY_SERVERS);
  assertTrue(primServer.equals(serverName) || primServer.equals("N.A."));
  
  String durable = section.retrieveString(CliStrings.DESCRIBE_CLIENT_COLUMN_DURABLE);
  assertTrue(durable.equals("No"));   
  
  String threads = section.retrieveString(CliStrings.DESCRIBE_CLIENT_COLUMN_THREADS);
  assertTrue(Integer.parseInt(threads) > 0);
  
  String cpu = section.retrieveString(CliStrings.DESCRIBE_CLIENT_COLUMN_CPU);
  assertTrue(Integer.parseInt(cpu) > 0);   
  
  String upTime = section.retrieveString(CliStrings.DESCRIBE_CLIENT_COLUMN_UP_TIME);
  assertTrue(Integer.parseInt(upTime) >= 0);   
  
  String prcTime = section.retrieveString(CliStrings.DESCRIBE_CLIENT_COLUMN_PROCESS_CPU_TIME);
  assertTrue(Long.parseLong(prcTime) > 0);
  
}

private void setUpNonSubscribedClient() throws Exception {
  disconnectAllFromDS();
  final int[] port = AvailablePortHelper.getRandomAvailableTCPPorts(2);
  setUpJmxManagerOnVm0ThenConnect(getServerProperties());
  
  final VM manager = Host.getHost(0).getVM(0);
  final VM server1 = Host.getHost(0).getVM(1);
  final VM client1 = Host.getHost(0).getVM(2);
  final VM server2 = Host.getHost(0).getVM(3);
  
  port0 = port[0];
  
  startCacheServer(server1, port[0], false, regionName);
  startCacheServer(server2, port[1], false, regionName);    
  
  startNonSubscribedClient(client1, server1, port[0]);
  setupCqsOnVM(client1);
  waitForNonSubCliMBean();
  
  
  
  clientId =  (String) manager.invoke(new SerializableCallable(){
    @Override
    public Object call() throws Exception {
      Cache cache = GemFireCacheImpl.getInstance();       
      SystemManagementService service = (SystemManagementService) ManagementService.getExistingManagementService(cache);
      DistributedMember serverMember = getMember(server1);
      final ObjectName cacheServerMBeanName = service.getCacheServerMBeanName(port[0],serverMember);
      CacheServerMXBean bean = service.getMBeanProxy(cacheServerMBeanName, CacheServerMXBean.class);
      return bean.getClientIds()[0]; 
    }
  });
}
=======
>>>>>>> 70c5467e

  void executeAndVerifyResultsForMixedClients(String commandString, String serverName) {
    CommandResult commandResult = executeCommand(commandString);
    getLogWriter().info("testDescribeMixClientWithServers commandResult=" + commandResult);

    String resultAsString = commandResultToString(commandResult);
    getLogWriter().info("testDescribeMixClientWithServers resultAsString=" + resultAsString);

    assertTrue(Status.OK.equals(commandResult.getStatus()));

    CompositeResultData resultData = (CompositeResultData) commandResult.getResultData();
    SectionResultData section = resultData.retrieveSection("InfoSection");
    assertNotNull(section);
    TabularResultData tableResultData = section.retrieveTable("Pool Stats For Pool Name = DEFAULT");
    assertNotNull(tableResultData);

    List<String> minConn = tableResultData.retrieveAllValues(CliStrings.DESCRIBE_CLIENT_MIN_CONN);
    List<String> maxConn = tableResultData.retrieveAllValues(CliStrings.DESCRIBE_CLIENT_MAX_CONN);
    List<String> redudancy = tableResultData.retrieveAllValues(CliStrings.DESCRIBE_CLIENT_REDUDANCY);

    assertTrue(minConn.contains("1"));
    assertTrue(maxConn.contains("-1"));
    assertTrue(redudancy.contains("1"));

    String puts = section.retrieveString(CliStrings.DESCRIBE_CLIENT_COLUMN_PUTS);
    assertTrue(puts.equals("2"));

    String calls = section.retrieveString(CliStrings.DESCRIBE_CLIENT_COLUMN_LISTNER_CALLS);
    assertTrue(calls.equals("1"));

    String primServer = section.retrieveString(CliStrings.DESCRIBE_CLIENT_COLUMN_PRIMARY_SERVERS);
    assertTrue(primServer.equals(serverName) || primServer.equals("N.A."));

    String durable = section.retrieveString(CliStrings.DESCRIBE_CLIENT_COLUMN_DURABLE);
    assertTrue(durable.equals("No"));

    String threads = section.retrieveString(CliStrings.DESCRIBE_CLIENT_COLUMN_THREADS);
    assertTrue(Integer.parseInt(threads) > 0);

    String cpu = section.retrieveString(CliStrings.DESCRIBE_CLIENT_COLUMN_CPU);
    assertTrue(Integer.parseInt(cpu) > 0);

    String upTime = section.retrieveString(CliStrings.DESCRIBE_CLIENT_COLUMN_UP_TIME);
    assertTrue(Integer.parseInt(upTime) >= 0);

    String prcTime = section.retrieveString(CliStrings.DESCRIBE_CLIENT_COLUMN_PROCESS_CPU_TIME);
    assertTrue(Long.parseLong(prcTime) > 0);

  }

  private void setUpNonSubscribedClient() throws Exception {
    disconnectAllFromDS();
<<<<<<< HEAD
    final int[] port = AvailablePortHelper.getRandomAvailableTCPPorts(3);
    setUpJmxManagerOnVm0ThenConnect(getServerProperties());
    
=======
    createDefaultSetup(getServerProperties());

>>>>>>> 70c5467e
    final VM manager = Host.getHost(0).getVM(0);
    final VM server1 = Host.getHost(0).getVM(1);
    final VM client1 = Host.getHost(0).getVM(2);
    final VM server2 = Host.getHost(0).getVM(3);

    port0 = startCacheServer(server1, 0, false, regionName);
    startCacheServer(server2, 0, false, regionName);

    startNonSubscribedClient(client1, server1, port0);
    setupCqsOnVM(client1);
    waitForNonSubCliMBean();

    clientId = (String) manager.invoke(new SerializableCallable() {
      @Override
      public Object call() throws Exception {
        Cache cache = GemFireCacheImpl.getInstance();
        SystemManagementService service = (SystemManagementService) ManagementService.getExistingManagementService(cache);
        DistributedMember serverMember = getMember(server1);
        final ObjectName cacheServerMBeanName = service.getCacheServerMBeanName(port0, serverMember);
        CacheServerMXBean bean = service.getMBeanProxy(cacheServerMBeanName, CacheServerMXBean.class);
        return bean.getClientIds()[0];
      }
    });
  }

  private String[] setupSystemWithSubAndNonSubClient() throws Exception {
    disconnectAllFromDS();
    createDefaultSetup(getServerProperties());

    final VM manager = Host.getHost(0).getVM(0);
    final VM server1 = Host.getHost(0).getVM(1);
    final VM client1 = Host.getHost(0).getVM(2);
    final VM client2 = Host.getHost(0).getVM(3);

    port0 = startCacheServer(server1, 0, false, regionName);
    startNonDurableClient(client1, server1, port0);
    startNonSubscribedClient(client2, server1, port0);

    waitForMixedClients();

    String[] cliendIds = (String[]) manager.invoke("get client Ids", () -> {
      Cache cache = GemFireCacheImpl.getInstance();
      SystemManagementService service = (SystemManagementService) ManagementService.getExistingManagementService(cache);
      DistributedMember serverMember = getMember(server1);
      final ObjectName cacheServerMBeanName = service.getCacheServerMBeanName(port0, serverMember);
      CacheServerMXBean bean = service.getMBeanProxy(cacheServerMBeanName, CacheServerMXBean.class);
      return bean.getClientIds();
    });

    return cliendIds;
  }

  private void startNonSubscribedClient(VM client, final VM server, final int port) {
    client.invoke("Start client", () -> {
      Cache cache = GemFireCacheImpl.getInstance();
      if (cache == null) {

        Properties props = getNonDurableClientProps();
        props.setProperty("log-file", "client_" + OSProcess.getId() + ".log");
        props.setProperty("log-level", "fine");
        props.setProperty("statistic-archive-file", "client_" + OSProcess.getId() + ".gfs");
        props.setProperty("statistic-sampling-enabled", "true");

        getSystem(props);

        final ClientCacheFactory ccf = new ClientCacheFactory(props);
        ccf.addPoolServer(getServerHostName(server.getHost()), port);
        ccf.setPoolSubscriptionEnabled(false);
        ccf.setPoolPingInterval(1);
        ccf.setPoolStatisticInterval(1);
        ccf.setPoolSubscriptionRedundancy(1);
        ccf.setPoolMinConnections(1);

        ClientCache clientCache = (ClientCache) getClientCache(ccf);
        //Create region
        if (clientCache.getRegion(Region.SEPARATOR + regionName) == null && clientCache.getRegion(regionName) == null) {
          ClientRegionFactory regionFactory = clientCache.createClientRegionFactory(ClientRegionShortcut.LOCAL)
              .setPoolName(clientCache.getDefaultPool().getName());
          Region dataRegion = regionFactory.create(regionName);
          assertNotNull(dataRegion);
          dataRegion.put("k1", "v1");
          dataRegion.put("k2", "v2");

        }
      } else {
        String poolName = "new_pool_" + System.currentTimeMillis();
        try {
          PoolImpl p = (PoolImpl) PoolManager.createFactory().addServer(getServerHostName(server.getHost()), port)
              .setThreadLocalConnections(true)
              .setMinConnections(1)
              .setSubscriptionEnabled(false)
              .setPingInterval(1)
              .setStatisticInterval(1)
              .setMinConnections(1)
              .setSubscriptionRedundancy(1)
              .create(poolName);
          cache.getLogger().info("Created new pool pool " + poolName);
          assertNotNull(p);
        } catch (Exception eee) {
          cache.getLogger().info("Exception in creating pool " + poolName + "    Exception ==" + CliUtil.stackTraceAsString(eee));
        }
      }
    });
  }

  @Override
  public final void postTearDownCacheTestCase() throws Exception {
    Host.getHost(0).getVM(0).invoke(() -> CacheServerTestUtil.closeCache());
    Host.getHost(0).getVM(1).invoke(() -> CacheServerTestUtil.closeCache());
    Host.getHost(0).getVM(2).invoke(() -> CacheServerTestUtil.closeCache());
    Host.getHost(0).getVM(3).invoke(() -> CacheServerTestUtil.closeCache());
  }
}<|MERGE_RESOLUTION|>--- conflicted
+++ resolved
@@ -16,24 +16,8 @@
  */
 package com.gemstone.gemfire.management.internal.cli.commands;
 
-<<<<<<< HEAD
-import com.gemstone.gemfire.cache.AttributesFactory;
-import com.gemstone.gemfire.cache.Cache;
-import com.gemstone.gemfire.cache.CacheException;
-import com.gemstone.gemfire.cache.CacheFactory;
-import com.gemstone.gemfire.cache.DataPolicy;
-import com.gemstone.gemfire.cache.PartitionAttributesFactory;
-import com.gemstone.gemfire.cache.Region;
-import com.gemstone.gemfire.cache.Scope;
-import com.gemstone.gemfire.cache.client.ClientCache;
-import com.gemstone.gemfire.cache.client.ClientCacheFactory;
-import com.gemstone.gemfire.cache.client.ClientRegionFactory;
-import com.gemstone.gemfire.cache.client.ClientRegionShortcut;
-import com.gemstone.gemfire.cache.client.PoolManager;
-=======
 import com.gemstone.gemfire.cache.*;
 import com.gemstone.gemfire.cache.client.*;
->>>>>>> 70c5467e
 import com.gemstone.gemfire.cache.client.internal.PoolImpl;
 import com.gemstone.gemfire.cache.query.CqAttributesFactory;
 import com.gemstone.gemfire.cache.query.QueryService;
@@ -62,10 +46,7 @@
 import com.gemstone.gemfire.test.dunit.VM;
 import com.gemstone.gemfire.test.junit.categories.DistributedTest;
 import com.gemstone.gemfire.test.junit.categories.FlakyTest;
-<<<<<<< HEAD
-=======
 import com.jayway.awaitility.Awaitility;
->>>>>>> 70c5467e
 import org.junit.Ignore;
 import org.junit.Test;
 import org.junit.experimental.categories.Category;
@@ -76,19 +57,12 @@
 import java.util.Map;
 import java.util.Map.Entry;
 import java.util.Properties;
-<<<<<<< HEAD
-=======
 import java.util.concurrent.TimeUnit;
->>>>>>> 70c5467e
 
 import static com.gemstone.gemfire.test.dunit.Assert.*;
 import static com.gemstone.gemfire.test.dunit.DistributedTestUtils.getDUnitLocatorPort;
 import static com.gemstone.gemfire.test.dunit.LogWriterUtils.getLogWriter;
 import static com.gemstone.gemfire.test.dunit.NetworkUtils.getServerHostName;
-<<<<<<< HEAD
-import static com.gemstone.gemfire.test.dunit.Wait.waitForCriterion;
-=======
->>>>>>> 70c5467e
 
 /**
  * Dunit class for testing gemfire Client commands : list client , describe client
@@ -105,17 +79,10 @@
   final String cq3 = "cq3";
   String clientId = "";
   int port0 = 0;
-<<<<<<< HEAD
-  int port1= 0;
-
-  public void waitForListClientMbean(){
-    
-=======
   int port1 = 0;
 
   public void waitForListClientMbean() {
 
->>>>>>> 70c5467e
     final VM manager = Host.getHost(0).getVM(0);
     final VM server1 = Host.getHost(0).getVM(1);
 
@@ -282,21 +249,6 @@
       clientId2 = str;
       getLogWriter().info("testDescribeClientWithServers clientIds for server2 =" + str);
     }
-<<<<<<< HEAD
-    
-    
-    commandString = CliStrings.DESCRIBE_CLIENT + " --" + CliStrings.DESCRIBE_CLIENT__ID + "=\""+ clientId1 + "\"" ;
-    
-    getLogWriter().info("testDescribeClientWithServers commandStr clientId1 ="+commandString);
-    
-    
-    CommandResult commandResultForClient1 = executeCommand(commandString);
-    getLogWriter().info("testDescribeClientWithServers commandStr clientId1="+commandResultForClient1);
-    
-    
-    String resultAsString = commandResultToString(commandResultForClient1);
-    getLogWriter().info("testDescribeClientWithServers commandStr clientId1 ="+resultAsString);
-=======
 
     commandString = CliStrings.DESCRIBE_CLIENT + " --" + CliStrings.DESCRIBE_CLIENT__ID + "=\"" + clientId1 + "\"";
 
@@ -307,26 +259,9 @@
 
     String resultAsString = commandResultToString(commandResultForClient1);
     getLogWriter().info("testDescribeClientWithServers commandStr clientId1 =" + resultAsString);
->>>>>>> 70c5467e
     assertTrue(Status.OK.equals(commandResultForClient1.getStatus()));
 
     verifyClientStats(commandResultForClient1, serverName1);
-<<<<<<< HEAD
-    
-    
-    
-    commandString = CliStrings.DESCRIBE_CLIENT + " --" + CliStrings.DESCRIBE_CLIENT__ID + "=\""+ clientId2 + "\"" ;
-    
-    getLogWriter().info("testDescribeClientWithServers commandStr1="+commandString);
-    
-    
-    CommandResult commandResultForClient2 = executeCommand(commandString);
-    getLogWriter().info("testDescribeClientWithServers commandResult1="+commandResultForClient2);
-    
-    
-    resultAsString = commandResultToString(commandResultForClient2);
-    getLogWriter().info("testDescribeClientWithServers resultAsString1="+resultAsString);
-=======
 
     commandString = CliStrings.DESCRIBE_CLIENT + " --" + CliStrings.DESCRIBE_CLIENT__ID + "=\"" + clientId2 + "\"";
 
@@ -337,7 +272,6 @@
 
     resultAsString = commandResultToString(commandResultForClient2);
     getLogWriter().info("testDescribeClientWithServers resultAsString1=" + resultAsString);
->>>>>>> 70c5467e
     assertTrue(Status.OK.equals(commandResultForClient2.getStatus()));
 
     verifyClientStats(commandResultForClient2, serverName2);
@@ -394,13 +328,8 @@
   @Test
   public void testDescribeClient() throws Exception {
     setupSystem();
-<<<<<<< HEAD
-    
-    getLogWriter().info("testDescribeClient clientId="+clientId);
-=======
 
     getLogWriter().info("testDescribeClient clientId=" + clientId);
->>>>>>> 70c5467e
     assertNotNull(clientId);
 
     String commandString = CliStrings.DESCRIBE_CLIENT + " --" + CliStrings.DESCRIBE_CLIENT__ID + "=\"" + clientId + "\"";
@@ -410,18 +339,10 @@
     String serverName = (String) server1.invoke("get distributed member Id", () -> getDistributedMemberId());
 
     CommandResult commandResult = executeCommand(commandString);
-<<<<<<< HEAD
-    getLogWriter().info("testDescribeClient commandResult="+commandResult);
-    
-    
-    String resultAsString = commandResultToString(commandResult);
-    getLogWriter().info("testDescribeClient resultAsString="+resultAsString);
-=======
     getLogWriter().info("testDescribeClient commandResult=" + commandResult);
 
     String resultAsString = commandResultToString(commandResult);
     getLogWriter().info("testDescribeClient resultAsString=" + resultAsString);
->>>>>>> 70c5467e
     assertTrue(Status.OK.equals(commandResult.getStatus()));
 
     CompositeResultData resultData = (CompositeResultData) commandResult.getResultData();
@@ -467,35 +388,19 @@
   @Test
   public void testDescribeClientWithServers() throws Exception {
     setupSystem2();
-<<<<<<< HEAD
-    
-    String commandString = CliStrings.DESCRIBE_CLIENT + " --" + CliStrings.DESCRIBE_CLIENT__ID + "=\""+ clientId + "\"" ;
-    getLogWriter().info("testDescribeClientWithServers commandStr="+commandString);
-    
-    
-=======
 
     String commandString = CliStrings.DESCRIBE_CLIENT + " --" + CliStrings.DESCRIBE_CLIENT__ID + "=\"" + clientId + "\"";
     getLogWriter().info("testDescribeClientWithServers commandStr=" + commandString);
 
->>>>>>> 70c5467e
     final VM server1 = Host.getHost(0).getVM(1);
     String serverName = (String) server1.invoke("get Distributed Member Id", () ->
         getDistributedMemberId());
 
     CommandResult commandResult = executeCommand(commandString);
-<<<<<<< HEAD
-    getLogWriter().info("testDescribeClientWithServers commandResult="+commandResult);
-    
-    
-    String resultAsString = commandResultToString(commandResult);
-    getLogWriter().info("testDescribeClientWithServers resultAsString="+resultAsString);
-=======
     getLogWriter().info("testDescribeClientWithServers commandResult=" + commandResult);
 
     String resultAsString = commandResultToString(commandResult);
     getLogWriter().info("testDescribeClientWithServers resultAsString=" + resultAsString);
->>>>>>> 70c5467e
     assertTrue(Status.OK.equals(commandResult.getStatus()));
 
     CompositeResultData resultData = (CompositeResultData) commandResult.getResultData();
@@ -565,18 +470,10 @@
         getDistributedMemberId());
 
     CommandResult commandResult = executeCommand(commandString);
-<<<<<<< HEAD
-    getLogWriter().info("testListClient commandResult="+commandResult);
-    
-    
-    String resultAsString = commandResultToString(commandResult);
-    getLogWriter().info("testListClient resultAsString="+resultAsString);
-=======
     getLogWriter().info("testListClient commandResult=" + commandResult);
 
     String resultAsString = commandResultToString(commandResult);
     getLogWriter().info("testListClient resultAsString=" + resultAsString);
->>>>>>> 70c5467e
     assertTrue(Status.OK.equals(commandResult.getStatus()));
 
     CompositeResultData resultData = (CompositeResultData) commandResult.getResultData();
@@ -587,12 +484,7 @@
 
     List<String> serverNames = tableRsultData.retrieveAllValues(CliStrings.LIST_CLIENT_COLUMN_SERVERS);
     List<String> clientNames = tableRsultData.retrieveAllValues(CliStrings.LIST_CLIENT_COLUMN_Clients);
-<<<<<<< HEAD
-    
-    
-=======
-
->>>>>>> 70c5467e
+
     getLogWriter().info("testListClients serverNames : " + serverNames);
     getLogWriter().info("testListClients clientNames : " + clientNames);
     assertEquals(2, serverNames.size());
@@ -638,18 +530,10 @@
         getDistributedMemberId());
 
     CommandResult commandResult = executeCommand(commandString);
-<<<<<<< HEAD
-    getLogWriter().info("testListClientForServers commandResult="+commandResult);
-    
-    
-    String resultAsString = commandResultToString(commandResult);
-    getLogWriter().info("testListClientForServers resultAsString="+resultAsString);
-=======
     System.out.println("testListClientForServers commandResult=" + commandResult);
 
     String resultAsString = commandResultToString(commandResult);
     System.out.println("testListClientForServers resultAsString=" + resultAsString);
->>>>>>> 70c5467e
     assertTrue(Status.OK.equals(commandResult.getStatus()));
 
     CompositeResultData resultData = (CompositeResultData) commandResult.getResultData();
@@ -693,14 +577,8 @@
 
   private void setupSystemForListClient() throws Exception {
     disconnectAllFromDS();
-<<<<<<< HEAD
-    final int[] port = AvailablePortHelper.getRandomAvailableTCPPorts(3);
-    setUpJmxManagerOnVm0ThenConnect(getServerProperties());
-    
-=======
     createDefaultSetup(getServerProperties());
 
->>>>>>> 70c5467e
     final VM server1 = Host.getHost(0).getVM(1);
     final VM client1 = Host.getHost(0).getVM(2);
     final VM client2 = Host.getHost(0).getVM(3);
@@ -712,14 +590,8 @@
 
   private void setupSystem() throws Exception {
     disconnectAllFromDS();
-<<<<<<< HEAD
-    final int[] port = AvailablePortHelper.getRandomAvailableTCPPorts(2);
-    setUpJmxManagerOnVm0ThenConnect(getServerProperties());
-    
-=======
     createDefaultSetup(getServerProperties());
 
->>>>>>> 70c5467e
     final VM manager = Host.getHost(0).getVM(0);
     final VM server1 = Host.getHost(0).getVM(1);
     final VM client1 = Host.getHost(0).getVM(2);
@@ -744,14 +616,8 @@
 
   private void setupSystem2() throws Exception {
     disconnectAllFromDS();
-<<<<<<< HEAD
-    final int[] port = AvailablePortHelper.getRandomAvailableTCPPorts(3);
-    setUpJmxManagerOnVm0ThenConnect(getServerProperties());
-    
-=======
     createDefaultSetup(getServerProperties());
 
->>>>>>> 70c5467e
     final VM manager = Host.getHost(0).getVM(0);
     final VM server1 = Host.getHost(0).getVM(1);
     final VM client1 = Host.getHost(0).getVM(2);
@@ -778,14 +644,8 @@
 
   private void setupSystem3() throws Exception {
     disconnectAllFromDS();
-<<<<<<< HEAD
-    final int[] port = AvailablePortHelper.getRandomAvailableTCPPorts(3);
-    setUpJmxManagerOnVm0ThenConnect(getServerProperties());
-    
-=======
     createDefaultSetup(getServerProperties());
 
->>>>>>> 70c5467e
     final VM manager = Host.getHost(0).getVM(0);
     final VM server1 = Host.getHost(0).getVM(1);
     final VM client1 = Host.getHost(0).getVM(2);
@@ -1007,31 +867,18 @@
   @Test
   public void testDescribeClientForNonSubscribedClient() throws Exception {
     setUpNonSubscribedClient();
-<<<<<<< HEAD
-    
-    getLogWriter().info("testDescribeClientForNonSubscribedClient clientId="+clientId);
-=======
 
     getLogWriter().info("testDescribeClientForNonSubscribedClient clientId=" + clientId);
->>>>>>> 70c5467e
     assertNotNull(clientId);
 
     String commandString = CliStrings.DESCRIBE_CLIENT + " --" + CliStrings.DESCRIBE_CLIENT__ID + "=\"" + clientId + "\"";
     getLogWriter().info("testDescribeClientForNonSubscribedClient commandStr=" + commandString);
 
     CommandResult commandResult = executeCommand(commandString);
-<<<<<<< HEAD
-    getLogWriter().info("testDescribeClientForNonSubscribedClient commandResult="+commandResult);
-    
-    
-    String resultAsString = commandResultToString(commandResult);
-    getLogWriter().info("testDescribeClientForNonSubscribedClient resultAsString="+resultAsString);
-=======
     getLogWriter().info("testDescribeClientForNonSubscribedClient commandResult=" + commandResult);
 
     String resultAsString = commandResultToString(commandResult);
     getLogWriter().info("testDescribeClientForNonSubscribedClient resultAsString=" + resultAsString);
->>>>>>> 70c5467e
     assertTrue(Status.OK.equals(commandResult.getStatus()));
 
     CompositeResultData resultData = (CompositeResultData) commandResult.getResultData();
@@ -1084,28 +931,6 @@
     String[] clientIds = setupSystemWithSubAndNonSubClient();
 
     final VM server1 = Host.getHost(0).getVM(1);
-<<<<<<< HEAD
-    String serverName = (String) server1.invoke(new SerializableCallable(){
-      @Override
-      public Object call() throws Exception {
-        return GemFireCacheImpl.getInstance().getDistributedSystem().getDistributedMember().getId();
-          
-      }
-    });
-    
-    String commandString = CliStrings.DESCRIBE_CLIENT + " --" + CliStrings.DESCRIBE_CLIENT__ID + "=\""+ clientIds[0] + "\"" ;
-    getLogWriter().info("testDescribeMixClientWithServers commandStr="+commandString);
-    
-    
-    executeAndVerifyResultsForMixedClients(commandString, serverName );    
-    
-    String commandString2 = CliStrings.DESCRIBE_CLIENT + " --" + CliStrings.DESCRIBE_CLIENT__ID + "=\""+ clientIds[1] + "\"" ;
-    getLogWriter().info("testDescribeMixClientWithServers commandString2="+commandString2);
-    
-    
-    executeAndVerifyResultsForMixedClients(commandString2,serverName );
-    
-=======
     String serverName = (String) server1.invoke("Get DistributedMember Id", () ->
         getDistributedMemberId());
 
@@ -1119,101 +944,11 @@
 
     executeAndVerifyResultsForMixedClients(commandString2, serverName);
 
->>>>>>> 70c5467e
     closeNonDurableClient(Host.getHost(0).getVM(2));
     closeNonDurableClient(Host.getHost(0).getVM(3));
     closeCacheServer(Host.getHost(0).getVM(1));
 
   }
-<<<<<<< HEAD
-  
-void executeAndVerifyResultsForMixedClients(String commandString, String serverName){
-  CommandResult commandResult = executeCommand(commandString);
-  getLogWriter().info("testDescribeMixClientWithServers commandResult="+commandResult);
-  
-  
-  String resultAsString = commandResultToString(commandResult);
-  getLogWriter().info("testDescribeMixClientWithServers resultAsString="+resultAsString);
-  
-  
-  assertTrue(Status.OK.equals(commandResult.getStatus()));
-  
-  CompositeResultData resultData = (CompositeResultData) commandResult.getResultData();
-  SectionResultData section =resultData.retrieveSection("InfoSection");
-  assertNotNull(section);    
-  TabularResultData tableRsultData = section.retrieveTable("Pool Stats For Pool Name = DEFAULT");
-  assertNotNull(tableRsultData);
-  
-  List<String> minConn = tableRsultData.retrieveAllValues(CliStrings.DESCRIBE_CLIENT_MIN_CONN);
-  List<String> maxConn = tableRsultData.retrieveAllValues(CliStrings.DESCRIBE_CLIENT_MAX_CONN);
-  List<String> redudancy = tableRsultData.retrieveAllValues(CliStrings.DESCRIBE_CLIENT_REDUDANCY);
-  
-  
-  assertTrue(minConn.contains("1"));
-  assertTrue(maxConn.contains("-1"));
-  assertTrue(redudancy.contains("1"));
-  
-  String puts = section.retrieveString(CliStrings.DESCRIBE_CLIENT_COLUMN_PUTS);
-  assertTrue(puts.equals("2"));    
-  
-  String calls = section.retrieveString(CliStrings.DESCRIBE_CLIENT_COLUMN_LISTNER_CALLS);
-  assertTrue(calls.equals("1"));
-  
-  String primServer = section.retrieveString(CliStrings.DESCRIBE_CLIENT_COLUMN_PRIMARY_SERVERS);
-  assertTrue(primServer.equals(serverName) || primServer.equals("N.A."));
-  
-  String durable = section.retrieveString(CliStrings.DESCRIBE_CLIENT_COLUMN_DURABLE);
-  assertTrue(durable.equals("No"));   
-  
-  String threads = section.retrieveString(CliStrings.DESCRIBE_CLIENT_COLUMN_THREADS);
-  assertTrue(Integer.parseInt(threads) > 0);
-  
-  String cpu = section.retrieveString(CliStrings.DESCRIBE_CLIENT_COLUMN_CPU);
-  assertTrue(Integer.parseInt(cpu) > 0);   
-  
-  String upTime = section.retrieveString(CliStrings.DESCRIBE_CLIENT_COLUMN_UP_TIME);
-  assertTrue(Integer.parseInt(upTime) >= 0);   
-  
-  String prcTime = section.retrieveString(CliStrings.DESCRIBE_CLIENT_COLUMN_PROCESS_CPU_TIME);
-  assertTrue(Long.parseLong(prcTime) > 0);
-  
-}
-
-private void setUpNonSubscribedClient() throws Exception {
-  disconnectAllFromDS();
-  final int[] port = AvailablePortHelper.getRandomAvailableTCPPorts(2);
-  setUpJmxManagerOnVm0ThenConnect(getServerProperties());
-  
-  final VM manager = Host.getHost(0).getVM(0);
-  final VM server1 = Host.getHost(0).getVM(1);
-  final VM client1 = Host.getHost(0).getVM(2);
-  final VM server2 = Host.getHost(0).getVM(3);
-  
-  port0 = port[0];
-  
-  startCacheServer(server1, port[0], false, regionName);
-  startCacheServer(server2, port[1], false, regionName);    
-  
-  startNonSubscribedClient(client1, server1, port[0]);
-  setupCqsOnVM(client1);
-  waitForNonSubCliMBean();
-  
-  
-  
-  clientId =  (String) manager.invoke(new SerializableCallable(){
-    @Override
-    public Object call() throws Exception {
-      Cache cache = GemFireCacheImpl.getInstance();       
-      SystemManagementService service = (SystemManagementService) ManagementService.getExistingManagementService(cache);
-      DistributedMember serverMember = getMember(server1);
-      final ObjectName cacheServerMBeanName = service.getCacheServerMBeanName(port[0],serverMember);
-      CacheServerMXBean bean = service.getMBeanProxy(cacheServerMBeanName, CacheServerMXBean.class);
-      return bean.getClientIds()[0]; 
-    }
-  });
-}
-=======
->>>>>>> 70c5467e
 
   void executeAndVerifyResultsForMixedClients(String commandString, String serverName) {
     CommandResult commandResult = executeCommand(commandString);
@@ -1266,14 +1001,8 @@
 
   private void setUpNonSubscribedClient() throws Exception {
     disconnectAllFromDS();
-<<<<<<< HEAD
-    final int[] port = AvailablePortHelper.getRandomAvailableTCPPorts(3);
-    setUpJmxManagerOnVm0ThenConnect(getServerProperties());
-    
-=======
     createDefaultSetup(getServerProperties());
 
->>>>>>> 70c5467e
     final VM manager = Host.getHost(0).getVM(0);
     final VM server1 = Host.getHost(0).getVM(1);
     final VM client1 = Host.getHost(0).getVM(2);
