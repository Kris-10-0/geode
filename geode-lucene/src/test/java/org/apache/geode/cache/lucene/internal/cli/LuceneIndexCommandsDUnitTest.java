--- conflicted
+++ resolved
@@ -60,14 +60,10 @@
 import org.apache.geode.management.internal.cli.result.CommandResult;
 import org.apache.geode.management.internal.cli.result.TabularResultData;
 import org.apache.geode.management.internal.cli.util.CommandStringBuilder;
-<<<<<<< HEAD
-import org.apache.geode.pdx.PdxSerializer;
 import org.apache.geode.test.dunit.Host;
 import org.apache.geode.test.dunit.VM;
-=======
 import org.apache.geode.test.dunit.rules.LocatorServerStartupRule;
 import org.apache.geode.test.dunit.rules.MemberVM;
->>>>>>> 43cdee99
 import org.apache.geode.test.junit.categories.DistributedTest;
 import org.apache.geode.test.junit.rules.GfshShellConnectionRule;
 import org.apache.geode.test.junit.rules.serializable.SerializableTestName;
@@ -203,11 +199,6 @@
 
   @Test
   public void createIndexWithALuceneSerializerShouldCreateANewIndex() throws Exception {
-    final VM vm1 = Host.getHost(0).getVM(1);
-    vm1.invoke(() -> {
-      getCache();
-    });
-
     CommandStringBuilder csb = new CommandStringBuilder(LuceneCliStrings.LUCENE_CREATE_INDEX);
     csb.addOption(LuceneCliStrings.LUCENE__INDEX_NAME, INDEX_NAME);
     csb.addOption(LuceneCliStrings.LUCENE__REGION_PATH, REGION_NAME);
@@ -215,9 +206,9 @@
     csb.addOption(LuceneCliStrings.LUCENE_CREATE_INDEX__SERIALIZER,
         PrimitiveSerializer.class.getCanonicalName());
 
-    String resultAsString = executeCommandAndLogResult(csb);
-
-    vm1.invoke(() -> {
+    gfsh.executeAndVerifyCommand(csb.toString());
+
+    serverVM.invoke(() -> {
       LuceneService luceneService = LuceneServiceProvider.get(getCache());
       createRegion();
       final LuceneIndex index = luceneService.getIndex(INDEX_NAME, REGION_NAME);
@@ -392,11 +383,6 @@
 
   @Test
   public void describeIndexShouldShowSerializer() throws Exception {
-    final VM vm1 = Host.getHost(0).getVM(1);
-
-    vm1.invoke(() -> {
-      getCache();
-    });
     CommandStringBuilder csb = new CommandStringBuilder(LuceneCliStrings.LUCENE_CREATE_INDEX);
     csb.addOption(LuceneCliStrings.LUCENE__INDEX_NAME, INDEX_NAME);
     csb.addOption(LuceneCliStrings.LUCENE__REGION_PATH, REGION_NAME);
@@ -404,13 +390,13 @@
     csb.addOption(LuceneCliStrings.LUCENE_CREATE_INDEX__SERIALIZER,
         PrimitiveSerializer.class.getCanonicalName());
 
-    String resultAsString = executeCommandAndLogResult(csb);
-    vm1.invoke(() -> createRegion());
+    gfsh.executeAndVerifyCommand(csb.toString());
+    serverVM.invoke(() -> createRegion());
 
     csb = new CommandStringBuilder(LuceneCliStrings.LUCENE_DESCRIBE_INDEX);
     csb.addOption(LuceneCliStrings.LUCENE__INDEX_NAME, INDEX_NAME);
     csb.addOption(LuceneCliStrings.LUCENE__REGION_PATH, REGION_NAME);
-    resultAsString = executeCommandAndLogResult(csb);
+    String resultAsString = gfsh.executeAndVerifyCommand(csb.toString()).toString();
     assertThat(resultAsString).contains(PrimitiveSerializer.class.getSimpleName());
   }
 
